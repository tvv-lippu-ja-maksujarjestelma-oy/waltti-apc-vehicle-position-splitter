import type pino from "pino";
import type Pulsar from "pulsar-client";
import { transit_realtime } from "./protobuf/gtfsRealtime";
import {
  buildUpCache,
  buildAcceptedVehicles,
  getUniqueVehicleId,
  getFeedDetails,
  addMessageToCache,
  updateAcceptedVehicles,
} from "./cacheBuilding";
import type {
  UniqueVehicleId,
  IsServicing,
  LatestSentTimestamp,
  AcceptedVehicles,
  VehicleStateCache,
  ProcessingConfig,
  CacheRebuildConfig,
} from "./config";

export const splitVehicles = (
  logger: pino.Logger,
  gtfsrtMessage: transit_realtime.FeedMessage,
  feedPublisherId: string,
  acceptedVehicles: AcceptedVehicles,
  vehicleStateCache: VehicleStateCache,
  mainHeader: transit_realtime.IFeedHeader,
  originMessageId: string,
  sendCallback: (
    fullApcMessage: Pulsar.ProducerMessage
  ) => Promise<Pulsar.MessageId>,
  vehiclesInMessage: Set<UniqueVehicleId>,
  gtfsrtPulsarMessage: Pulsar.Message,
  promises: Promise<Pulsar.MessageId>[]
): void => {
  if (acceptedVehicles.size === 0) {
    logger.warn(
      {
        feedPublisherId,
        originMessageId,
        vehiclesInMessage: Array.from(vehiclesInMessage.values()),
        eventTimestamp: gtfsrtPulsarMessage.getEventTimestamp(),
      },
      "No accepted vehicles"
    );
    return;
  }

  gtfsrtMessage.entity.forEach((entity) => {
    const uniqueVehicleId = getUniqueVehicleId(entity, feedPublisherId);
    if (uniqueVehicleId == null) {
      logger.warn(
        {
          feedPublisherId,
          feedEntity: JSON.stringify(entity),
          eventTimestamp: gtfsrtPulsarMessage.getEventTimestamp(),
          properties: gtfsrtPulsarMessage.getProperties(),
        },
        "Could not get uniqueVehicleId from the GTFS Realtime entity"
      );
      return;
    }
    if (acceptedVehicles.has(uniqueVehicleId)) {
      // Check that this message has the newest timestamp, if not, skip it
      const vehicleCachedState = vehicleStateCache.get(uniqueVehicleId);
      const timestamp = Number(
        entity.vehicle?.timestamp ?? mainHeader.timestamp
      );
      if (vehicleCachedState != null && vehicleCachedState[0] > timestamp) {
        return;
      }

      // Create a new header for the new message
      if (
        mainHeader.gtfsRealtimeVersion == null ||
        mainHeader.incrementality == null ||
        mainHeader.timestamp == null ||
        entity.vehicle?.timestamp == null
      ) {
        logger.warn(
          {
            mainHeader,
            feedEntity: JSON.stringify(entity),
            eventTimestamp: gtfsrtPulsarMessage.getEventTimestamp(),
            properties: gtfsrtPulsarMessage.getProperties(),
          },
          "Could not get header from the GTFS Realtime message"
        );
        return;
      }
      const header = transit_realtime.FeedHeader.create({
        gtfsRealtimeVersion: mainHeader.gtfsRealtimeVersion,
        incrementality: mainHeader.incrementality,
        timestamp,
      });

      const feedMessage = transit_realtime.FeedMessage.create({
        entity: [entity],
        header,
      });
      const encodedFeedMessage = Buffer.from(
        transit_realtime.FeedMessage.encode(feedMessage).finish()
      );
      const pulsarMessage: Pulsar.ProducerMessage = {
        data: encodedFeedMessage,
        properties: {
          originMessageId,
        },
      };
      // Update the cache using the new message timestamp
      addMessageToCache(
        logger,
        vehicleStateCache,
        gtfsrtPulsarMessage,
        uniqueVehicleId,
        timestamp
      );
      vehiclesInMessage.add(uniqueVehicleId);
      const promise = sendCallback(pulsarMessage);
      promises.push(promise);
    }
  });
};

export const sendNotServicingMessages = (
  logger: pino.Logger,
  vehicleStateCache: VehicleStateCache,
  vehiclesInMessage: AcceptedVehicles,
  mainHeader: transit_realtime.IFeedHeader,
  originMessageId: string,
  sendCallback: (
    fullApcMessage: Pulsar.ProducerMessage
  ) => Promise<Pulsar.MessageId>,
  promises: Promise<Pulsar.MessageId>[]
): void => {
  if (vehicleStateCache.size === 0) {
    logger.debug(
      {
        vehicleStateCache: JSON.stringify(vehicleStateCache),
        vehiclesInMessage: JSON.stringify(vehiclesInMessage),
        mainHeader: JSON.stringify(mainHeader),
        originMessageId,
      },
      "No vehicles in cache"
    );
    return;
  }
  vehicleStateCache.forEach((value, key) => {
    if (value[1] && !vehiclesInMessage.has(key)) {
      vehicleStateCache.set(key, [value[0], false]);

      logger.info(
        {
          uniqueVehicleId: key,
          latestSentTimestamp: value[0],
          timestamp: mainHeader.timestamp,
        },
        "Vehicle is not servicing, setting to false"
      );
      // send one VP message for each missing vehicle onwards, where the sent VP message only has the VehicleDescriptor part. This time copy the header timestamp to vehicle timestamp
      if (
        mainHeader.gtfsRealtimeVersion == null ||
        mainHeader.incrementality == null ||
        mainHeader.timestamp == null
      ) {
        logger.warn(
          { mainHeader },
          "Could not get header from the GTFS Realtime message"
        );
        return;
      }
      const header = transit_realtime.FeedHeader.create({
        gtfsRealtimeVersion: mainHeader.gtfsRealtimeVersion,
        incrementality: mainHeader.incrementality,
        timestamp: mainHeader.timestamp,
      });

      const feedMessage = transit_realtime.FeedMessage.create({
        entity: [
          transit_realtime.FeedEntity.create({
            id: key,
            vehicle: transit_realtime.VehiclePosition.create({
              timestamp: mainHeader.timestamp,
              vehicle: transit_realtime.VehicleDescriptor.create({
                id: key,
              }),
            }),
          }),
        ],
        header,
      });
      const encodedFeedMessage = Buffer.from(
        transit_realtime.FeedMessage.encode(feedMessage).finish()
      );
      const pulsarMessage: Pulsar.ProducerMessage = {
        data: encodedFeedMessage,
        properties: {
          originMessageId: originMessageId.toString(),
          isServicing: "false",
        },
      };
      const promise = sendCallback(pulsarMessage);
      promises.push(promise);
    }
  });
};

export const initializeSplitting = async (
  logger: pino.Logger,
  cacheReader: Pulsar.Reader,
  vehicleReader: Pulsar.Reader,
  { feedMap }: ProcessingConfig,
  { cacheWindowInSeconds }: CacheRebuildConfig
) => {
  const vehicleStateCache: VehicleStateCache = new Map<
    UniqueVehicleId,
    [LatestSentTimestamp, IsServicing]
  >();
  const acceptedVehicles: AcceptedVehicles = new Set<UniqueVehicleId>();
  logger.info("Initializing splitting");

  await buildAcceptedVehicles(
    logger,
    acceptedVehicles,
    vehicleReader,
    cacheWindowInSeconds,
    feedMap
  );

  await buildUpCache(
    logger,
    vehicleStateCache,
    cacheReader,
    cacheWindowInSeconds,
    feedMap
  );

  const updateVehicleRegistryCache = (vrPulsarMessage: Pulsar.Message) => {
    updateAcceptedVehicles(logger, vrPulsarMessage, feedMap, acceptedVehicles);
  };

  const splitVehiclesAndSend = (
    gtfsrtPulsarMessage: Pulsar.Message,
<<<<<<< HEAD
    sendCallback: (fullApcMessage: Pulsar.ProducerMessage) => void,
=======
    sendCallback: (
      fullApcMessage: Pulsar.ProducerMessage
    ) => Promise<Pulsar.MessageId>,
>>>>>>> 53c8439c
    acknowledgeMessage: () => void
  ): void => {
    const promises: Promise<Pulsar.MessageId>[] = [];
    const vehiclesInMessage: Set<UniqueVehicleId> = new Set<UniqueVehicleId>();
    let gtfsrtMessage;
    try {
      gtfsrtMessage = transit_realtime.FeedMessage.decode(
        gtfsrtPulsarMessage.getData()
      );
    } catch (err) {
      logger.warn(
        { err },
        "The GTFS Realtime message does not conform to the proto definition"
      );
      return;
    }

    const pulsarTopic = gtfsrtPulsarMessage.getTopicName();
    const feedDetails = getFeedDetails(feedMap, pulsarTopic);
    const mainHeader = gtfsrtMessage.header;
    const originMessageId = gtfsrtPulsarMessage.getMessageId();

    if (feedDetails === undefined) {
      logger.warn(
        {
          pulsarTopic,
          feedMap: [...feedMap.entries()],
          gtfsrtMessage: JSON.stringify(gtfsrtMessage),
          eventTimestamp: gtfsrtPulsarMessage.getEventTimestamp(),
          properties: { ...gtfsrtPulsarMessage.getProperties() },
        },
        "Could not get feed details from the Pulsar topic name"
      );
      return;
    }

    logger.debug(
      {
        pulsarTopic,
        gtfsrtMessage: JSON.stringify(gtfsrtMessage),
        eventTimestamp: gtfsrtPulsarMessage.getEventTimestamp(),
        properties: gtfsrtPulsarMessage.getProperties(),
        nEntity: gtfsrtMessage.entity.length,
      },
      "Handle each GTFS Realtime entity"
    );

    splitVehicles(
      logger,
      gtfsrtMessage,
      feedDetails.feedPublisherId,
      acceptedVehicles,
      vehicleStateCache,
      mainHeader,
      originMessageId.toString(),
      sendCallback,
      vehiclesInMessage,
      gtfsrtPulsarMessage,
      promises
    );

    // Loop through the cache and set vehicles that have not been seen in the message to false
    sendNotServicingMessages(
      logger,
      vehicleStateCache,
      vehiclesInMessage,
      mainHeader,
      originMessageId.toString(),
      sendCallback,
      promises
    );
<<<<<<< HEAD
    acknowledgeMessage();
=======
    Promise.all(promises)
      .then((results) => {
        if (
          results.some(
            (result: Pulsar.MessageId) => result.toString() === undefined
          )
        ) {
          const messageIds = results.map((result) => result.toString());
          logger.fatal(
            { results, messageIds, originMessageId, pulsarTopic },
            "Some messages were not sent"
          );
          throw new Error("Some messages were not sent");
        } else {
          acknowledgeMessage();
        }
      })
      .catch(() => {
        logger.fatal(
          { originMessageId, pulsarTopic, promises },
          "Some messages were not sent"
        );
        throw new Error("Some messages were not sent");
      });
>>>>>>> 53c8439c
  };

  return {
    updateVehicleRegistryCache,
    splitVehiclesAndSend,
  };
};<|MERGE_RESOLUTION|>--- conflicted
+++ resolved
@@ -242,13 +242,9 @@
 
   const splitVehiclesAndSend = (
     gtfsrtPulsarMessage: Pulsar.Message,
-<<<<<<< HEAD
-    sendCallback: (fullApcMessage: Pulsar.ProducerMessage) => void,
-=======
     sendCallback: (
       fullApcMessage: Pulsar.ProducerMessage
     ) => Promise<Pulsar.MessageId>,
->>>>>>> 53c8439c
     acknowledgeMessage: () => void
   ): void => {
     const promises: Promise<Pulsar.MessageId>[] = [];
@@ -320,9 +316,6 @@
       sendCallback,
       promises
     );
-<<<<<<< HEAD
-    acknowledgeMessage();
-=======
     Promise.all(promises)
       .then((results) => {
         if (
@@ -347,7 +340,6 @@
         );
         throw new Error("Some messages were not sent");
       });
->>>>>>> 53c8439c
   };
 
   return {
