--- conflicted
+++ resolved
@@ -9,13 +9,9 @@
   gtfsrtConsumer: Pulsar.Consumer,
   splitVehiclesAndSend: (
     gtfsrtMessage: Pulsar.Message,
-<<<<<<< HEAD
-    sendCallback: (splittedVehicleMessage: Pulsar.ProducerMessage) => void,
-=======
     sendCallback: (
       splittedVehicleMessage: Pulsar.ProducerMessage
     ) => Promise<Pulsar.MessageId>,
->>>>>>> 53c8439c
     acknowledgeMessage: () => void
   ) => void
 ) => {
@@ -38,12 +34,7 @@
       (splittedVehicle) => {
         logger.debug("Sending splitter VP message");
         // In case of an error, exit via the listener on unhandledRejection.
-<<<<<<< HEAD
-        // eslint-disable-next-line @typescript-eslint/no-floating-promises
-        producer.send(splittedVehicle);
-=======
         return producer.send(splittedVehicle);
->>>>>>> 53c8439c
       },
       () => {
         logger.debug(
